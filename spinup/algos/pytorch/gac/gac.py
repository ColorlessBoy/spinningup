from copy import deepcopy
import itertools
import numpy as np
import torch
from torch.optim import Adam
import gym
import safety_gym
import time
import spinup.algos.pytorch.gac.core as core
from spinup.utils.logx import EpochLogger


class ReplayBuffer:
    """
    A simple FIFO experience replay buffer for SAC agents.
    """

    def __init__(self, obs_dim, act_dim, size, obs_limit=5.0):
        self.obs_buf = np.zeros(core.combined_shape(size, obs_dim), dtype=np.float32)
        self.obs2_buf = np.zeros(core.combined_shape(size, obs_dim), dtype=np.float32)
        self.act_buf = np.zeros(core.combined_shape(size, act_dim), dtype=np.float32)
        self.rew_buf = np.zeros(size, dtype=np.float32)
        self.done_buf = np.zeros(size, dtype=np.float32)
        self.ptr, self.size, self.max_size = 0, 0, size
        # For state normalization.
        self.total_num = 0
        self.obs_limit = 5.0
        self.obs_mean = np.zeros(obs_dim, dtype=np.float32)
        self.obs_square_mean = np.zeros(obs_dim, dtype=np.float32)
        self.obs_std = np.zeros(obs_dim, dtype=np.float32)
        self.obs_normalization = True

    def store(self, obs, act, rew, next_obs, done):
        self.obs_buf[self.ptr] = obs
        self.obs2_buf[self.ptr] = next_obs
        self.act_buf[self.ptr] = act
        self.rew_buf[self.ptr] = rew
        self.done_buf[self.ptr] = done
        self.ptr = (self.ptr+1) % self.max_size
        self.size = min(self.size+1, self.max_size)

        if self.obs_normalization:
            self.total_num += 1
            self.obs_mean = self.obs_mean / self.total_num * (self.total_num - 1) + obs / self.total_num
            self.obs_square_mean = self.obs_square_mean / self.total_num * (self.total_num - 1) + obs**2 / self.total_num
            self.obs_std = np.sqrt(self.obs_square_mean - self.obs_mean ** 2 + 1e-8)

    def sample_batch(self, batch_size=32):
        idxs = np.random.randint(0, self.size, size=batch_size)
        batch = dict(obs=self.obs_encoder(self.obs_buf[idxs]),
                     obs2=self.obs_encoder(self.obs2_buf[idxs]),
                     act=self.act_buf[idxs],
                     rew=self.rew_buf[idxs],
                     done=self.done_buf[idxs])
        return {k: torch.as_tensor(v, dtype=torch.float32) for k,v in batch.items()}
    
    def obs_encoder(self, o):
        return ((np.array(o) - self.obs_mean)/(self.obs_std + 1e-8)).clip(-self.obs_limit, self.obs_limit)

def gac(env_fn, actor_critic=core.MLPActorCritic, ac_kwargs=dict(), seed=0, 
        steps_per_epoch=4000, epochs=100, replay_size=int(1e6), gamma=0.99, 
        polyak=0.995, polyak_pi=0.0, lr=1e-3, batch_size=100, start_steps=10000, 
        update_after=1000, update_every=50, num_test_episodes=10, max_ep_len=1000, 
        logger_kwargs=dict(), save_freq=1, device='cuda', expand_batch=100, 
<<<<<<< HEAD
        alpha=0.0, beta_start=0.0, beta_step=0.0, beta_max=0.0,
        reward_scale=1.0, kernel='energy', noise='gaussian'):
=======
        alpha=0.0, beta=0.0, reward_scale=1.0, cost_scale=0.0, mix_reward=False,
        kernel='energy', noise='gaussian', model_file=None, save_each_model=False):
>>>>>>> c658a4ab
    """
    Generative Actor-Critic (GAC)

    Args:
        env_fn : A function which creates a copy of the environment.
            The environment must satisfy the OpenAI Gym API.

        actor_critic: The constructor method for a PyTorch Module with an ``act`` 
            method, a ``pi`` module, a ``q1`` module, and a ``q2`` module.
            The ``act`` method and ``pi`` module should accept batches of 
            observations as inputs, and ``q1`` and ``q2`` should accept a batch 
            of observations and a batch of actions as inputs. When called, 
            ``act``, ``q1``, and ``q2`` should return:

            ===========  ================  ======================================
            Call         Output Shape      Description
            ===========  ================  ======================================
            ``act``      (batch, act_dim)  | Numpy array of actions for each 
                                           | observation.
            ``q1``       (batch,)          | Tensor containing one current estimate
                                           | of Q* for the provided observations
                                           | and actions. (Critical: make sure to
                                           | flatten this!)
            ``q2``       (batch,)          | Tensor containing the other current 
                                           | estimate of Q* for the provided observations
                                           | and actions. (Critical: make sure to
                                           | flatten this!)
            ===========  ================  ======================================

            Calling ``pi`` should return:

            ===========  ================  ======================================
            Symbol       Shape             Description
            ===========  ================  ======================================
            ``a``        (batch, act_dim)  | Tensor containing actions from policy
                                           | given observations.
            ===========  ================  ======================================

        ac_kwargs (dict): Any kwargs appropriate for the ActorCritic object 
            you provided to SAC.

        seed (int): Seed for random number generators.

        steps_per_epoch (int): Number of steps of interaction (state-action pairs) 
            for the agent and the environment in each epoch.

        epochs (int): Number of epochs to run and train agent.

        replay_size (int): Maximum length of replay buffer.

        gamma (float): Discount factor. (Always between 0 and 1.)

        polyak (float): Interpolation factor in polyak averaging for target 
            networks. Target networks are updated towards main networks 
            according to:

            .. math:: \\theta_{\\text{targ}} \\leftarrow 
                \\rho \\theta_{\\text{targ}} + (1-\\rho) \\theta

            where :math:`\\rho` is polyak. (Always between 0 and 1, usually 
            close to 1.)

        lr (float): Learning rate (used for both policy and value learning).

        batch_size (int): Minibatch size for SGD.

        start_steps (int): Number of steps for uniform-random action selection,
            before running real policy. Helps exploration.

        update_after (int): Number of env interactions to collect before
            starting to do gradient descent updates. Ensures replay buffer
            is full enough for useful updates.

        update_every (int): Number of env interactions that should elapse
            between gradient descent updates. Note: Regardless of how long 
            you wait between updates, the ratio of env steps to gradient steps 
            is locked to 1.

        num_test_episodes (int): Number of episodes to test the deterministic
            policy at the end of each epoch.

        max_ep_len (int): Maximum length of trajectory / episode / rollout.

        logger_kwargs (dict): Keyword args for EpochLogger.

        save_freq (int): How often (in terms of gap between epochs) to save
            the current policy and value function.

    """

    device = torch.device(device)

    logger = EpochLogger(**logger_kwargs)
    logger.save_config(locals())

    env, test_env = env_fn(), env_fn()

    torch.manual_seed(seed)
    torch.cuda.manual_seed_all(seed)
    np.random.seed(seed)
    env.seed(seed)
    test_env.seed(seed)

    obs_dim = env.observation_space.shape
    act_dim = env.action_space.shape[0]
    print("obs_dim = {}, act_dim = {}".format(obs_dim, act_dim))

    # Action limit for clamping: critically, assumes all dimensions share the same bound!
    act_limit = env.action_space.high[0]

    # Create actor-critic module and target networks
    if model_file:
        ac = torch.load(model_file).to(device)
    else:
        ac = actor_critic(env.observation_space, env.action_space, **ac_kwargs).to(device)
    ac_targ = deepcopy(ac)

    # Freeze target networks with respect to optimizers (only update via polyak averaging)
    for p in ac_targ.parameters():
        p.requires_grad = False
        
    # List of parameters for both Q-networks (save this for convenience)
    q_params = itertools.chain(ac.q1.parameters(), ac.q2.parameters())

    # Experience buffer
    replay_buffer = ReplayBuffer(obs_dim=obs_dim, act_dim=act_dim, size=replay_size)
    if model_file:
        replay_buffer.obs_mean = ac.obs_mean.detach().cpu().numpy()
        replay_buffer.obs_std  = ac.obs_std.detach().cpu().numpy()
        replay_buffer.obs_normalization = False
        print('replay_buffer.obs_mean = ' + str(replay_buffer.obs_mean))
        print('replay_buffer.obs_std  = ' + str(replay_buffer.obs_std))

    # Count variables (protip: try to get a feel for how different size networks behave!)
    var_counts = tuple(core.count_vars(module) for module in [ac.pi, ac.q1, ac.q2])
    logger.log('\nNumber of parameters: \t pi: %d, \t q1: %d, \t q2: %d\n'%var_counts)

    auto_alpha = False
    if alpha < 0.0:
        auto_alpha = True
        alpha = -alpha
        log_alpha = torch.tensor(np.log(alpha), requires_grad=True, device=device)

    # Set up function for computing SAC Q-losses
    def compute_loss_q(data):
        o, a, r, o2, d = data['obs'], data['act'], data['rew'], data['obs2'], data['done']

        o = torch.FloatTensor(o).to(device)
        a = torch.FloatTensor(a).to(device)
        r = torch.FloatTensor(r).to(device)
        o2 = torch.FloatTensor(o2).to(device)
        d = torch.FloatTensor(d).to(device)

        q1 = ac.q1(o,a)
        q2 = ac.q2(o,a)

        # Bellman backup for Q functions

        with torch.no_grad():
            # Target actions come from *current* policy
            a2 = ac_targ.pi(o2)

            # Target Q-values
            q1_pi_targ = ac_targ.q1(o2, a2)
            q2_pi_targ = ac_targ.q2(o2, a2)
            q_pi_targ = torch.min(q1_pi_targ, q2_pi_targ)
            backup = r + gamma * (1 - d) * q_pi_targ

        # MSE loss against Bellman backup
        loss_q1 = ((q1 - backup)**2).mean()
        loss_q2 = ((q2 - backup)**2).mean()
        loss_q = loss_q1 + loss_q2

        # Useful info for logging
        q_info = dict(Q1Vals=q1.detach().cpu().numpy(),
                      Q2Vals=q2.detach().cpu().numpy())

        return loss_q, q_info

    # Set up function for computing SAC pi loss
    def compute_loss_pi(data, alpha):
        o = data['obs']
        o = torch.FloatTensor(o).to(device)

        o2 = o.repeat(expand_batch, 1)
        a2 = ac.pi(o2)
        q1_pi = ac.q1(o2, a2)
        q2_pi = ac.q2(o2, a2)
        q_pi = torch.min(q1_pi, q2_pi)

        a2 = a2.view(expand_batch, -1, a2.shape[-1]).transpose(0, 1)
        with torch.no_grad():
            a3 = (2 * torch.rand_like(a2) - 1)

        mmd_entropy = core.mmd(a2, a3, kernel=kernel)

        if alpha == 0.0:
            mmd_entropy.detach_()

        # Entropy-regularized policy loss
        loss_pi = -q_pi.mean() + alpha*mmd_entropy

        # Useful info for logging
        pi_info = dict(mmd_entropy=mmd_entropy.detach().cpu().numpy(), alpha=alpha)

        return loss_pi, pi_info
    
    def compute_loss_log_alpha(mmd_entropy, beta):
        if log_alpha < -5.0:
            loss_log_alpha = -log_alpha
        elif log_alpha > 5.0:
            loss_log_alpha = log_alpha
        else:
            loss_log_alpha = log_alpha * (beta - mmd_entropy)
        return loss_log_alpha

    # Set up optimizers for policy and q-function
    pi_optimizer = Adam(ac.pi.parameters(), lr=lr)
    q_optimizer = Adam(q_params, lr=lr)
    if auto_alpha:
        log_alpha_optimizer = Adam([log_alpha], lr=lr)

    # Set up model saving
    logger.setup_pytorch_saver(ac)

    def update(data, beta):
        nonlocal alpha
        # First run one gradient descent step for Q1 and Q2
        q_optimizer.zero_grad()
        loss_q, q_info = compute_loss_q(data)
        loss_q.backward()
        q_optimizer.step()

        # Record things
        logger.store(LossQ=loss_q.item(), **q_info)

        # Freeze Q-networks so you don't waste computational effort 
        # computing gradients for them during the policy learning step.
        for p in q_params:
            p.requires_grad = False

        # Next run one gradient descent step for pi.
        pi_optimizer.zero_grad()
        loss_pi, pi_info = compute_loss_pi(data, alpha=alpha)
        loss_pi.backward()
        pi_optimizer.step()

        for p in q_params:
            p.requires_grad = True

        # Record things
        logger.store(LossPi=loss_pi.item(), **pi_info)

        if auto_alpha:
            log_alpha_optimizer.zero_grad()
            loss_log_alpha = compute_loss_log_alpha(pi_info['mmd_entropy'], beta)
            loss_log_alpha.backward()
            log_alpha_optimizer.step()
            alpha = log_alpha.exp().detach()

        # Finally, update target networks by polyak averaging.
        with torch.no_grad():
            for p, p_targ in zip(ac.parameters(), ac_targ.parameters()):
                p_targ.data.mul_(polyak)
                p_targ.data.add_((1 - polyak) * p.data)
            for p, p_targ in zip(ac.pi.parameters(), ac_targ.pi.parameters()):
                p_targ.data.mul_(polyak_pi)
                p_targ.data.add_((1 - polyak_pi) * p.data)

    def get_action(o, deterministic=False):
        # o = replay_buffer.obs_encoder(o)
        o = torch.FloatTensor(o.reshape(1, -1)).to(device)
        a = ac_targ.act(o, deterministic, noise=noise)
        return a

    def test_agent():
        for j in range(num_test_episodes):
            o, d, ep_ret, ep_cost, ep_len = test_env.reset(), False, 0, 0, 0
            while not(d or (ep_len == max_ep_len)):
                # Take deterministic actions at test time 
                o, r, d, info = test_env.step(get_action(o, True) * act_limit)
                ep_ret += info.get('goal_met', 0.0)
                ep_cost += info.get('cost', 0.0)
                ep_len += 1
            logger.store(TestEpRet=ep_ret, TestEpCost=ep_cost, TestEpLen=ep_len)

    # Prepare for interaction with environment
    total_steps = steps_per_epoch * epochs
    start_time = time.time()
    o, ep_ret, ep_cost, ep_len = env.reset(), 0, 0, 0

    # Main loop: collect experience in env and update/log each epoch
    for t in range(total_steps):
        
        # Until start_steps have elapsed, randomly sample actions
        # from a uniform distribution for better exploration. Afterwards, 
        # use the learned policy. 
        if model_file or t > start_steps:
            a = get_action(o, deterministic=False)
        else:
            a = env.action_space.sample() / act_limit

        # Step the env
        o2, r, d, info = env.step(a * act_limit)
        c = info.get('cost', 0.0)
        ep_ret += info.get('goal_met', 0.0)
        ep_cost += c
        ep_len += 1

        # Ignore the "done" signal if it comes from hitting the time
        # horizon (that is, when it's an artificial terminal signal
        # that isn't based on the agent's state)

        d = False if ep_len==max_ep_len else d

        # Store experience to replay buffer
        if mix_reward and c > 0.0:
            replay_buffer.store(o, a, -c * cost_scale, o2, d)
        else:
            replay_buffer.store(o, a, r * reward_scale, o2, d)

        ac.obs_std = torch.FloatTensor(replay_buffer.obs_std).to(device)
        ac.obs_mean = torch.FloatTensor(replay_buffer.obs_mean).to(device)
        ac_targ.obs_std = ac.obs_std
        ac_targ.obs_mean = ac.obs_mean

        # Super critical, easy to overlook step: make sure to update 
        # most recent observation!
        o = o2

        # End of trajectory handling
        if d or (ep_len == max_ep_len):
            logger.store(EpRet=ep_ret, EpCost=ep_cost, EpLen=ep_len)
            o, ep_ret, ep_cost, ep_len = env.reset(), 0, 0, 0

        # Update handling
        if t >= update_after and t % update_every == 0:
            epoch = (t+1) // steps_per_epoch
            beta = beta_start + beta_step * epoch
            beta = min(beta, beta_max)
            for j in range(update_every):
                batch = replay_buffer.sample_batch(batch_size)
                update(batch, beta)

        # End of epoch handling
        if (t+1) % steps_per_epoch == 0:
            epoch = (t+1) // steps_per_epoch

            # Save model
            if (epoch % save_freq == 0) or (epoch == epochs):
                if save_each_model:
                    logger.save_state({'env': env}, t+1)
                else:
                    logger.save_state({'env': env}, None)

            # Test the performance of the deterministic version of the agent.
            test_agent()

            # Log info about epoch
            logger.log_tabular('Epoch', epoch)
            logger.log_tabular('EpRet', with_min_and_max=True)
            logger.log_tabular('EpCost', with_min_and_max=True)
            logger.log_tabular('TestEpRet', with_min_and_max=True)
            logger.log_tabular('TestEpCost', with_min_and_max=True)
            logger.log_tabular('EpLen', average_only=True)
            logger.log_tabular('TestEpLen', average_only=True)
            logger.log_tabular('TotalEnvInteracts', t)
            logger.log_tabular('Q1Vals', average_only=True)
            logger.log_tabular('Q2Vals', average_only=True)
            logger.log_tabular('LossPi', average_only=True)
            logger.log_tabular('LossQ', average_only=True)
            logger.log_tabular('mmd_entropy', average_only=True)
            logger.log_tabular('alpha', average_only=True)
            logger.log_tabular('Time', time.time()-start_time)
            logger.dump_tabular()

            print("obs_mean = " + str(ac.obs_mean))
            print("obs_std  = " + str(ac.obs_std))

if __name__ == '__main__':
    import argparse
    parser = argparse.ArgumentParser()
    parser.add_argument('--env', type=str, default='HalfCheetah-v2')
    parser.add_argument('--hid', type=int, default=256)
    parser.add_argument('--l', type=int, default=2)
    parser.add_argument('--gamma', type=float, default=0.99)
    parser.add_argument('--seed', '-s', type=int, default=0)
    parser.add_argument('--epochs', type=int, default=50)
    parser.add_argument('--exp_name', type=str, default='gac')
    parser.add_argument('--device', type=str, default='cuda')
    args = parser.parse_args()

    from spinup.utils.run_utils import setup_logger_kwargs
    logger_kwargs = setup_logger_kwargs(args.exp_name, args.seed)

    torch.set_num_threads(torch.get_num_threads())

    gac(lambda : gym.make(args.env), actor_critic=core.MLPActorCritic,
        ac_kwargs=dict(hidden_sizes=[args.hid]*args.l), 
        gamma=args.gamma, seed=args.seed, epochs=args.epochs,
        logger_kwargs=logger_kwargs)

#   python -m spinup.run gac_pytorch --env HalfCheetah-v2 --exp_name sac_HalfCheetahv2<|MERGE_RESOLUTION|>--- conflicted
+++ resolved
@@ -62,13 +62,8 @@
         polyak=0.995, polyak_pi=0.0, lr=1e-3, batch_size=100, start_steps=10000, 
         update_after=1000, update_every=50, num_test_episodes=10, max_ep_len=1000, 
         logger_kwargs=dict(), save_freq=1, device='cuda', expand_batch=100, 
-<<<<<<< HEAD
-        alpha=0.0, beta_start=0.0, beta_step=0.0, beta_max=0.0,
-        reward_scale=1.0, kernel='energy', noise='gaussian'):
-=======
         alpha=0.0, beta=0.0, reward_scale=1.0, cost_scale=0.0, mix_reward=False,
         kernel='energy', noise='gaussian', model_file=None, save_each_model=False):
->>>>>>> c658a4ab
     """
     Generative Actor-Critic (GAC)
 
