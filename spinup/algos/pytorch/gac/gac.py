--- conflicted
+++ resolved
@@ -75,19 +75,10 @@
         update_after=1000, update_every=50, num_test_episodes=10, max_ep_len=1000, 
         logger_kwargs=dict(), save_freq=1, 
         device='cuda', expand_batch=100, 
-<<<<<<< HEAD
         start_beta_pi=0.0, beta_pi_velocity=0.0, max_beta_pi=1000.0,
         start_beta_q =0.0, beta_q_velocity =0.0, max_beta_q =0.0,
         start_bias_q =0.0, bias_q_velocity =0.0, max_bias_q =0.0, 
         warm_steps=0, reward_scale=1.0, kernel='energy', noise='gaussian'):
-=======
-        max_mmd_entropy = 2.0,
-        start_beta_pi=1.0, beta_pi_velocity=0.0, max_beta_pi=1.0,
-        start_beta_q =0.0, beta_q_velocity =0.0, max_beta_q =0.0,
-        start_bias_q =0.0, bias_q_velocity =0.0, max_bias_q =0.0, 
-        warm_steps=0, reward_scale=1.0, base_reward_scale=1.0,
-        kernel='energy', noise='gaussian'):
->>>>>>> 6712cd28
     """
     Generative Actor-Critic (GAC)
 
