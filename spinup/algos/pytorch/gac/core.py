import numpy as np
import scipy.signal

import torch
import torch.nn as nn
import torch.nn.functional as F
from torch.distributions.normal import Normal

def _weight_init(module):
    if isinstance(module, nn.Linear):
        torch.nn.init.xavier_normal_(module.weight, gain=0.01)
        module.bias.data.zero_()

def combined_shape(length, shape=None):
    if shape is None:
        return (length,)
    return (length, shape) if np.isscalar(shape) else (length, *shape)

def mlp(sizes, activation, output_activation=nn.Identity()):
    layers = []
    for j in range(len(sizes)-1):
        act = activation if j < len(sizes)-2 else output_activation
        layers += [nn.Linear(sizes[j], sizes[j+1]), act]
    return nn.Sequential(*layers)

def count_vars(module):
    return sum([np.prod(p.shape) for p in module.parameters()])

class GenerativeGaussianMLPActor(nn.Module):

    def __init__(self, obs_dim, act_dim, hidden_sizes, activation):
        super().__init__()
        self.epsilon_dim = act_dim * act_dim
        hidden_sizes[0] += self.epsilon_dim
        self.net = mlp([obs_dim+self.epsilon_dim] + list(hidden_sizes) + [act_dim], activation, nn.Tanh())
        self.apply(_weight_init)

    def forward(self, obs, std=1.0, noise='gaussian', epsilon_limit=5.0):
        if noise == 'gaussian':
            epsilon = (std * torch.randn(obs.shape[0], self.epsilon_dim, device=obs.device)).clamp(-epsilon_limit, epsilon_limit)
        else:
            epsilon = torch.rand(obs.shape[0], self.epsilon_dim, device=obs.device) * 2 - 1
        pi_action = self.net(torch.cat([obs, epsilon], dim=-1))
        return pi_action

class MLPQFunction(nn.Module):

    def __init__(self, obs_dim, act_dim, hidden_sizes, activation):
        super().__init__()
        hidden_sizes[0] += act_dim
        self.q = mlp([obs_dim + act_dim] + list(hidden_sizes) + [1], activation)
        self.apply(_weight_init)

    def forward(self, obs, act):
        q = self.q(torch.cat([obs, act], dim=-1))
        return torch.squeeze(q, -1) # Critical to ensure q has right shape.

class MLPActorCritic(nn.Module):

    def __init__(self, obs_dim, act_dim, hidden_sizes=(256,256),
                 activation=nn.LeakyReLU(negative_slope=0.2)):
        super().__init__()

<<<<<<< HEAD
=======
        obs_dim = observation_space.shape[0]
        act_dim = action_space.shape[0]

>>>>>>> aaa88eae
        # build policy and value functions
        self.pi = GenerativeGaussianMLPActor(obs_dim, act_dim, hidden_sizes, activation)
        self.q1 = MLPQFunction(obs_dim, act_dim, hidden_sizes, activation)
        self.q2 = MLPQFunction(obs_dim, act_dim, hidden_sizes, activation)

        self.obs_mean = torch.FloatTensor([0.0])
        self.obs_std = torch.FloatTensor([1.0])

    def act(self, obs, deterministic=False, noise='gaussian', obs_limit=5.0):
        obs = ((obs - self.obs_mean.to(obs.device))/(self.obs_std.to(obs.device) + 1e-8)).clamp(-obs_limit, obs_limit)
        with torch.no_grad():
            if deterministic:
                a = self.pi(obs, std=0.5, noise=noise)
            else:
                a = self.pi(obs, noise=noise)
        return a.detach().cpu().numpy()[0]

# Maximum Mean Discrepancy
# geomloss: https://github.com/jeanfeydy/geomloss

class Sqrt0(torch.autograd.Function):

    @staticmethod
    def forward(ctx, input):
        result = input.sqrt()
        result[input < 0] = 0
        ctx.save_for_backward(result)
        return result

    @staticmethod
    def backward(ctx, grad_output):
        result, = ctx.saved_tensors
        grad_input = grad_output / (2*result)
        grad_input[result == 0] = 0
        return grad_input

def sqrt_0(x):
    return Sqrt0.apply(x)

def squared_distances(x, y):
    if x.dim() == 2:
        D_xx = (x*x).sum(-1).unsqueeze(1)  # (N,1)
        D_xy = torch.matmul( x, y.permute(1,0) )  # (N,D) @ (D,M) = (N,M)
        D_yy = (y*y).sum(-1).unsqueeze(0)  # (1,M)
    elif x.dim() == 3:  # Batch computation
        D_xx = (x*x).sum(-1).unsqueeze(2)  # (B,N,1)
        D_xy = torch.matmul( x, y.permute(0,2,1) )  # (B,N,D) @ (B,D,M) = (B,N,M)
        D_yy = (y*y).sum(-1).unsqueeze(1)  # (B,1,M)
    else:
        print("x.shape : ", x.shape)
        raise ValueError("Incorrect number of dimensions")

    return D_xx - 2*D_xy + D_yy

def gaussian_kernel(x, y, blur=1.0):
    C2 = squared_distances(x / blur, y / blur)
    return (- .5 * C2 ).exp()

def energy_kernel(x, y, blur=None):
    return -squared_distances(x, y)

kernel_routines = {
    "gaussian" : gaussian_kernel,
    "energy"   : energy_kernel,
}

def mmd(x, y, kernel='gaussian'):
    b = x.shape[0]
    m = x.shape[1]
    n = y.shape[1]

    if kernel in kernel_routines:
        kernel = kernel_routines[kernel]

    K_xx = kernel(x, x).mean()
    K_xy = kernel(x, y).mean()
    K_yy = kernel(y, y).mean()

    return sqrt_0(K_xx + K_yy - 2*K_xy)

if __name__ == '__main__':
    max_z = 0
    avg_z = 0
    min_z = 100
    batch = 1000
    for _ in range(1000):
        # x = torch.randn(batch, 2)
        x = torch.rand(batch, 2) * 2 - 1
        y = torch.rand(batch, 2) * 2 - 1
        z = mmd(x, y, kernel='gaussian')
        avg_z += z
        max_z = max(max_z, z)
        min_z = min(min_z, z)
    print(max_z)
    print(min_z)
    print(avg_z/1000.0)<|MERGE_RESOLUTION|>--- conflicted
+++ resolved
@@ -61,12 +61,6 @@
                  activation=nn.LeakyReLU(negative_slope=0.2)):
         super().__init__()
 
-<<<<<<< HEAD
-=======
-        obs_dim = observation_space.shape[0]
-        act_dim = action_space.shape[0]
-
->>>>>>> aaa88eae
         # build policy and value functions
         self.pi = GenerativeGaussianMLPActor(obs_dim, act_dim, hidden_sizes, activation)
         self.q1 = MLPQFunction(obs_dim, act_dim, hidden_sizes, activation)
